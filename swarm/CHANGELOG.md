--- conflicted
+++ resolved
@@ -2,13 +2,11 @@
 
 - Bump rand to 0.8 and quickcheck to 1. See [PR 2857].
 
-<<<<<<< HEAD
+- Update to `libp2p-core` `v0.37.0`.
+
 - Introduce `libp2p_swarm::keep_alive::ConnectionHandler` in favor of removing `keep_alive` from 
   `libp2p_swarm::dummy::ConnectionHandler`. `dummy::ConnectionHandler` now literally does not do anything. In the same
   spirit, introduce `libp2p_swarm::keep_alive::Behaviour` and `libp2p_swarm::dummy::Behaviour`. See [PR 2859].
-=======
-- Update to `libp2p-core` `v0.37.0`.
->>>>>>> f6bb846c
 
 [PR 2857]: https://github.com/libp2p/rust-libp2p/pull/2857
 [PR 2859]: https://github.com/libp2p/rust-libp2p/pull/2859/
