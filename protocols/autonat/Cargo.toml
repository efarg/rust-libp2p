--- conflicted
+++ resolved
@@ -18,11 +18,7 @@
 futures = "0.3"
 futures-timer = "3.0"
 instant = "0.1"
-<<<<<<< HEAD
-libp2p-core = { version = "0.36.0", path = "../../core", default-features = false }
-=======
 libp2p-core = { version = "0.37.0", path = "../../core" }
->>>>>>> f6bb846c
 libp2p-swarm = { version = "0.40.0", path = "../../swarm" }
 libp2p-request-response = { version = "0.22.0", path = "../request-response" }
 log = "0.4"
