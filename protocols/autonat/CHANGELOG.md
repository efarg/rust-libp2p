# 0.8.0 [unreleased]
<<<<<<< HEAD

- Update to `libp2p-swarm` `v0.40.0`.

=======
 
- Update to `libp2p-core` `v0.37.0`.

- Update to `libp2p-swarm` `v0.40.0`.

- Update to `libp2p-request-response` `v0.22.0`.

>>>>>>> f6bb846c
# 0.7.0

- Update to `libp2p-swarm` `v0.39.0`.

- Update to `libp2p-request-response` `v0.21.0`.

- Update to `libp2p-core` `v0.36.0`.

# 0.6.0

- Update prost requirement from 0.10 to 0.11 which no longer installs the protoc Protobuf compiler.
  Thus you will need protoc installed locally. See [PR 2788].

- Update to `libp2p-swarm` `v0.38.0`.

- Update to `libp2p-request-response` `v0.20.0`.

- Update to `libp2p-core` `v0.35.0`.

[PR 2788]: https://github.com/libp2p/rust-libp2p/pull/2788

# 0.5.0

- Update to `libp2p-core` `v0.34.0`.

- Update to `libp2p-swarm` `v0.37.0`.

- Update to `libp2p-request-response` `v0.19.0`.

# 0.4.1

- Export `DEFAULT_PROTOCOL_NAME`.

# 0.4.0

- Update to `libp2p-core` `v0.33.0`.

- Update to `libp2p-swarm` `v0.36.0`.

- Update to `libp2p-request-response` `v0.18.0`.

- Add `Config::only_global_ips` to skip peers that are observed at a private IP-address
  (see [PR 2618]).

[PR 2618]: https://github.com/libp2p/rust-libp2p/pull/2618

# 0.3.0

- Update to `libp2p-swarm` `v0.35.0`.

- Update to `libp2p-request-response` `v0.17.0`.

# 0.2.0 [2022-02-22]

- Update to `libp2p-core` `v0.32.0`.

- Update to `libp2p-swarm` `v0.34.0`.

- Update to `libp2p-request-response` `v0.16.0`.

- Merge NetworkBehaviour's inject_\* paired methods (see PR 2445).

[PR 2445]: https://github.com/libp2p/rust-libp2p/pull/2445

# 0.1.0 [2022-01-27]

- Initial release.<|MERGE_RESOLUTION|>--- conflicted
+++ resolved
@@ -1,9 +1,4 @@
 # 0.8.0 [unreleased]
-<<<<<<< HEAD
-
-- Update to `libp2p-swarm` `v0.40.0`.
-
-=======
  
 - Update to `libp2p-core` `v0.37.0`.
 
@@ -11,7 +6,6 @@
 
 - Update to `libp2p-request-response` `v0.22.0`.
 
->>>>>>> f6bb846c
 # 0.7.0
 
 - Update to `libp2p-swarm` `v0.39.0`.
