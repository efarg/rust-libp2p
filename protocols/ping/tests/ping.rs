// Copyright 2019 Parity Technologies (UK) Ltd.
//
// Permission is hereby granted, free of charge, to any person obtaining a
// copy of this software and associated documentation files (the "Software"),
// to deal in the Software without restriction, including without limitation
// the rights to use, copy, modify, merge, publish, distribute, sublicense,
// and/or sell copies of the Software, and to permit persons to whom the
// Software is furnished to do so, subject to the following conditions:
//
// The above copyright notice and this permission notice shall be included in
// all copies or substantial portions of the Software.
//
// THE SOFTWARE IS PROVIDED "AS IS", WITHOUT WARRANTY OF ANY KIND, EXPRESS
// OR IMPLIED, INCLUDING BUT NOT LIMITED TO THE WARRANTIES OF MERCHANTABILITY,
// FITNESS FOR A PARTICULAR PURPOSE AND NONINFRINGEMENT. IN NO EVENT SHALL THE
// AUTHORS OR COPYRIGHT HOLDERS BE LIABLE FOR ANY CLAIM, DAMAGES OR OTHER
// LIABILITY, WHETHER IN AN ACTION OF CONTRACT, TORT OR OTHERWISE, ARISING
// FROM, OUT OF OR IN CONNECTION WITH THE SOFTWARE OR THE USE OR OTHER
// DEALINGS IN THE SOFTWARE.

//! Integration tests for the `Ping` network behaviour.

use futures::{channel::mpsc, prelude::*};
use libp2p::core::{
    identity,
    muxing::StreamMuxerBox,
    transport::{self, Transport},
    upgrade, Multiaddr, PeerId,
};
<<<<<<< HEAD
use libp2p_mplex as mplex;
use libp2p_noise as noise;
use libp2p_ping as ping;
use libp2p_swarm::{behaviour, Swarm, SwarmEvent};
use libp2p_tcp::{GenTcpConfig, TcpTransport};
use libp2p_yamux as yamux;
=======
use libp2p::mplex;
use libp2p::noise;
use libp2p::ping;
use libp2p::swarm::{DummyBehaviour, KeepAlive, Swarm, SwarmEvent};
use libp2p::tcp::{GenTcpConfig, TcpTransport};
use libp2p::yamux;
>>>>>>> a4d1e588
use quickcheck::*;
use rand::prelude::*;
use std::{num::NonZeroU8, time::Duration};

#[test]
fn ping_pong() {
    fn prop(count: NonZeroU8, muxer: MuxerChoice) {
        let cfg = ping::Config::new()
            .with_keep_alive(true)
            .with_interval(Duration::from_millis(10));

        let (peer1_id, trans) = mk_transport(muxer);
        let mut swarm1 = Swarm::new(trans, ping::Behaviour::new(cfg.clone()), peer1_id.clone());

        let (peer2_id, trans) = mk_transport(muxer);
        let mut swarm2 = Swarm::new(trans, ping::Behaviour::new(cfg), peer2_id.clone());

        let (mut tx, mut rx) = mpsc::channel::<Multiaddr>(1);

        let pid1 = peer1_id.clone();
        let addr = "/ip4/127.0.0.1/tcp/0".parse().unwrap();
        swarm1.listen_on(addr).unwrap();

        let mut count1 = count.get();
        let mut count2 = count.get();

        let peer1 = async move {
            loop {
                match swarm1.select_next_some().await {
                    SwarmEvent::NewListenAddr { address, .. } => tx.send(address).await.unwrap(),
                    SwarmEvent::Behaviour(ping::Event {
                        peer,
                        result: Ok(ping::Success::Ping { rtt }),
                    }) => {
                        count1 -= 1;
                        if count1 == 0 {
                            return (pid1.clone(), peer, rtt);
                        }
                    }
                    SwarmEvent::Behaviour(ping::Event { result: Err(e), .. }) => {
                        panic!("Ping failure: {:?}", e)
                    }
                    _ => {}
                }
            }
        };

        let pid2 = peer2_id.clone();
        let peer2 = async move {
            swarm2.dial(rx.next().await.unwrap()).unwrap();

            loop {
                match swarm2.select_next_some().await {
                    SwarmEvent::Behaviour(ping::Event {
                        peer,
                        result: Ok(ping::Success::Ping { rtt }),
                    }) => {
                        count2 -= 1;
                        if count2 == 0 {
                            return (pid2.clone(), peer, rtt);
                        }
                    }
                    SwarmEvent::Behaviour(ping::Event { result: Err(e), .. }) => {
                        panic!("Ping failure: {:?}", e)
                    }
                    _ => {}
                }
            }
        };

        let result = future::select(Box::pin(peer1), Box::pin(peer2));
        let ((p1, p2, rtt), _) = async_std::task::block_on(result).factor_first();
        assert!(p1 == peer1_id && p2 == peer2_id || p1 == peer2_id && p2 == peer1_id);
        assert!(rtt < Duration::from_millis(50));
    }

    QuickCheck::new().tests(10).quickcheck(prop as fn(_, _))
}

/// Tests that the connection is closed upon a configurable
/// number of consecutive ping failures.
#[test]
fn max_failures() {
    fn prop(max_failures: NonZeroU8, muxer: MuxerChoice) {
        let cfg = ping::Config::new()
            .with_keep_alive(true)
            .with_interval(Duration::from_millis(10))
            .with_timeout(Duration::from_millis(0))
            .with_max_failures(max_failures.into());

        let (peer1_id, trans) = mk_transport(muxer);
        let mut swarm1 = Swarm::new(trans, ping::Behaviour::new(cfg.clone()), peer1_id.clone());

        let (peer2_id, trans) = mk_transport(muxer);
        let mut swarm2 = Swarm::new(trans, ping::Behaviour::new(cfg), peer2_id.clone());

        let (mut tx, mut rx) = mpsc::channel::<Multiaddr>(1);

        let addr = "/ip4/127.0.0.1/tcp/0".parse().unwrap();
        swarm1.listen_on(addr).unwrap();

        let peer1 = async move {
            let mut count1: u8 = 0;

            loop {
                match swarm1.select_next_some().await {
                    SwarmEvent::NewListenAddr { address, .. } => tx.send(address).await.unwrap(),
                    SwarmEvent::Behaviour(ping::Event {
                        result: Ok(ping::Success::Ping { .. }),
                        ..
                    }) => {
                        count1 = 0; // there may be an occasional success
                    }
                    SwarmEvent::Behaviour(ping::Event { result: Err(_), .. }) => {
                        count1 += 1;
                    }
                    SwarmEvent::ConnectionClosed { .. } => return count1,
                    _ => {}
                }
            }
        };

        let peer2 = async move {
            swarm2.dial(rx.next().await.unwrap()).unwrap();

            let mut count2: u8 = 0;

            loop {
                match swarm2.select_next_some().await {
                    SwarmEvent::Behaviour(ping::Event {
                        result: Ok(ping::Success::Ping { .. }),
                        ..
                    }) => {
                        count2 = 0; // there may be an occasional success
                    }
                    SwarmEvent::Behaviour(ping::Event { result: Err(_), .. }) => {
                        count2 += 1;
                    }
                    SwarmEvent::ConnectionClosed { .. } => return count2,
                    _ => {}
                }
            }
        };

        let future = future::join(peer1, peer2);
        let (count1, count2) = async_std::task::block_on(future);
        assert_eq!(u8::max(count1, count2), max_failures.get() - 1);
    }

    QuickCheck::new().tests(10).quickcheck(prop as fn(_, _))
}

#[test]
fn unsupported_doesnt_fail() {
    let (peer1_id, trans) = mk_transport(MuxerChoice::Mplex);
    let mut swarm1 = Swarm::new(trans, behaviour::KeepAlive, peer1_id.clone());

    let (peer2_id, trans) = mk_transport(MuxerChoice::Mplex);
    let mut swarm2 = Swarm::new(
        trans,
        ping::Behaviour::new(ping::Config::new().with_keep_alive(true)),
        peer2_id.clone(),
    );

    let (mut tx, mut rx) = mpsc::channel::<Multiaddr>(1);

    let addr = "/ip4/127.0.0.1/tcp/0".parse().unwrap();
    swarm1.listen_on(addr).unwrap();

    async_std::task::spawn(async move {
        loop {
            match swarm1.select_next_some().await {
                SwarmEvent::NewListenAddr { address, .. } => tx.send(address).await.unwrap(),
                _ => {}
            }
        }
    });

    let result = async_std::task::block_on(async move {
        swarm2.dial(rx.next().await.unwrap()).unwrap();

        loop {
            match swarm2.select_next_some().await {
                SwarmEvent::Behaviour(ping::Event {
                    result: Err(ping::Failure::Unsupported),
                    ..
                }) => {
                    swarm2.disconnect_peer_id(peer1_id).unwrap();
                }
                SwarmEvent::ConnectionClosed { cause: Some(e), .. } => {
                    break Err(e);
                }
                SwarmEvent::ConnectionClosed { cause: None, .. } => {
                    break Ok(());
                }
                _ => {}
            }
        }
    });

    result.expect("node with ping should not fail connection due to unsupported protocol");
}

fn mk_transport(muxer: MuxerChoice) -> (PeerId, transport::Boxed<(PeerId, StreamMuxerBox)>) {
    let id_keys = identity::Keypair::generate_ed25519();
    let peer_id = id_keys.public().to_peer_id();
    (
        peer_id,
        TcpTransport::new(GenTcpConfig::default().nodelay(true))
            .upgrade(upgrade::Version::V1)
            .authenticate(noise::NoiseAuthenticated::xx(&id_keys).unwrap())
            .multiplex(match muxer {
                MuxerChoice::Yamux => upgrade::EitherUpgrade::A(yamux::YamuxConfig::default()),
                MuxerChoice::Mplex => upgrade::EitherUpgrade::B(mplex::MplexConfig::default()),
            })
            .boxed(),
    )
}

#[derive(Debug, Copy, Clone)]
enum MuxerChoice {
    Mplex,
    Yamux,
}

impl Arbitrary for MuxerChoice {
    fn arbitrary<G: Gen>(g: &mut G) -> MuxerChoice {
        *[MuxerChoice::Mplex, MuxerChoice::Yamux].choose(g).unwrap()
    }
}<|MERGE_RESOLUTION|>--- conflicted
+++ resolved
@@ -27,21 +27,12 @@
     transport::{self, Transport},
     upgrade, Multiaddr, PeerId,
 };
-<<<<<<< HEAD
-use libp2p_mplex as mplex;
-use libp2p_noise as noise;
-use libp2p_ping as ping;
-use libp2p_swarm::{behaviour, Swarm, SwarmEvent};
-use libp2p_tcp::{GenTcpConfig, TcpTransport};
-use libp2p_yamux as yamux;
-=======
 use libp2p::mplex;
 use libp2p::noise;
 use libp2p::ping;
-use libp2p::swarm::{DummyBehaviour, KeepAlive, Swarm, SwarmEvent};
+use libp2p::swarm::{behaviour, Swarm, SwarmEvent};
 use libp2p::tcp::{GenTcpConfig, TcpTransport};
 use libp2p::yamux;
->>>>>>> a4d1e588
 use quickcheck::*;
 use rand::prelude::*;
 use std::{num::NonZeroU8, time::Duration};
