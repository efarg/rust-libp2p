[package]
name = "libp2p-request-response"
edition = "2021"
rust-version = "1.56.1"
description = "Generic Request/Response Protocols"
<<<<<<< HEAD
version = "0.22.0"
=======
version = "0.21.1"
>>>>>>> e530118f
authors = ["Parity Technologies <admin@parity.io>"]
license = "MIT"
repository = "https://github.com/libp2p/rust-libp2p"
keywords = ["peer-to-peer", "libp2p", "networking"]
categories = ["network-programming", "asynchronous"]

[dependencies]
async-trait = "0.1"
bytes = "1"
futures = "0.3.1"
instant = "0.1.11"
libp2p-core = { version = "0.36.0", path = "../../core", default-features = false  }
libp2p-swarm = { version = "0.40.0", path = "../../swarm" }
log = "0.4.11"
rand = "0.8"
smallvec = "1.6.1"
unsigned-varint = { version = "0.7", features = ["std", "futures"] }

[dev-dependencies]
async-std = "1.6.2"
env_logger = "0.9.0"
libp2p = { path = "../../", default-features = false, features = ["tcp-async-io", "noise", "yamux", "request-response"] }
rand = "0.8"<|MERGE_RESOLUTION|>--- conflicted
+++ resolved
@@ -3,11 +3,7 @@
 edition = "2021"
 rust-version = "1.56.1"
 description = "Generic Request/Response Protocols"
-<<<<<<< HEAD
-version = "0.22.0"
-=======
-version = "0.21.1"
->>>>>>> e530118f
+version = "0.22.1"
 authors = ["Parity Technologies <admin@parity.io>"]
 license = "MIT"
 repository = "https://github.com/libp2p/rust-libp2p"
