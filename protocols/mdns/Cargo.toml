--- conflicted
+++ resolved
@@ -2,11 +2,7 @@
 name = "libp2p-mdns"
 edition = "2021"
 rust-version = "1.56.1"
-<<<<<<< HEAD
-version = "0.40.1"
-=======
-version = "0.41.0"
->>>>>>> f6bb846c
+version = "0.41.1"
 description = "Implementation of the libp2p mDNS discovery method"
 authors = ["Parity Technologies <admin@parity.io>"]
 license = "MIT"
