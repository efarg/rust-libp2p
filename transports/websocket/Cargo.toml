[package]
name = "libp2p-websocket"
edition = "2018"
description = "WebSocket transport for libp2p"
version = "0.31.0-rc.1"
authors = ["Parity Technologies <admin@parity.io>"]
license = "MIT"
repository = "https://github.com/libp2p/rust-libp2p"
keywords = ["peer-to-peer", "libp2p", "networking"]
categories = ["network-programming", "asynchronous"]

[dependencies]
futures-rustls = "0.21"
either = "1.5.3"
futures = "0.3.1"
libp2p-core = { version = "0.30.0-rc.1", path = "../../core", default-features = false  }
log = "0.4.8"
quicksink = "0.1"
rw-stream-sink = "0.2.0"
<<<<<<< HEAD
soketto = { version = "0.5.0", features = ["deflate"] }
=======
soketto = { version = "0.7.0", features = ["deflate"] }
>>>>>>> a430e6bf
url = "2.1"
webpki-roots = "0.21"

[dev-dependencies]
libp2p-tcp = { path = "../tcp" }<|MERGE_RESOLUTION|>--- conflicted
+++ resolved
@@ -17,11 +17,7 @@
 log = "0.4.8"
 quicksink = "0.1"
 rw-stream-sink = "0.2.0"
-<<<<<<< HEAD
-soketto = { version = "0.5.0", features = ["deflate"] }
-=======
 soketto = { version = "0.7.0", features = ["deflate"] }
->>>>>>> a430e6bf
 url = "2.1"
 webpki-roots = "0.21"
 
