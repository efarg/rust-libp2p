# 0.40.0 [unreleased]

- Introduce `NoiseAuthenticated::xx` constructor, assuming a X25519 DH key exchange. An XX key exchange and X25519 keys
  are the most common way of using noise in libp2p and thus deserve a convenience constructor. See [PR 2887].
<<<<<<< HEAD
- Remove `Deref` implementation on `AuthenticKeypair`. See [PR 2909].
- Make `handshake` module private. See [PR 2909].

[PR 2887]: https://github.com/libp2p/rust-libp2p/pull/2887
[PR 2909]: https://github.com/libp2p/rust-libp2p/pull/2909
=======
- Add `NoiseConfig::with_prologue` which allows users to set the noise prologue of the handshake. See [PR 2903].

[PR 2887]: https://github.com/libp2p/rust-libp2p/pull/2887
[PR 2903]: https://github.com/libp2p/rust-libp2p/pull/2903
>>>>>>> d7475379

# 0.39.0

- Update to `libp2p-core` `v0.36.0`.

# 0.38.0

- Update prost requirement from 0.10 to 0.11 which no longer installs the protoc Protobuf compiler.
  Thus you will need protoc installed locally. See [PR 2788].

- Update to `libp2p-core` `v0.35.0`.

[PR 2788]: https://github.com/libp2p/rust-libp2p/pull/2788

# 0.37.0

- Update to `libp2p-core` `v0.34.0`.

# 0.36.0

- Update to `libp2p-core` `v0.33.0`.

# 0.35.0 [2022-02-22]

- Update to `libp2p-core` `v0.32.0`.

- Update to `snow` `v0.9.0`. See [PR 2472].

[PR 2472]: https://github.com/libp2p/rust-libp2p/pull/2472

# 0.34.0 [2022-01-27]

- Update dependencies.

- Migrate to Rust edition 2021 (see [PR 2339]).

[PR 2339]: https://github.com/libp2p/rust-libp2p/pull/2339

# 0.33.0 [2021-11-01]

- Make default features of `libp2p-core` optional.
  [PR 2181](https://github.com/libp2p/rust-libp2p/pull/2181)

- Update dependencies.

# 0.32.0 [2021-07-12]

- Update dependencies.

# 0.31.0 [2021-05-17]

- Update to `snow` `v0.8.0` ([PR-2068]).

[PR-2068]: https://github.com/libp2p/rust-libp2p/pull/2068

# 0.30.0 [2021-03-17]

- Update `libp2p-core`.

# 0.29.0 [2021-01-12]

- Update dependencies.

# 0.28.0 [2020-12-17]

- Update `libp2p-core`.

# 0.27.0 [2020-11-25]

- Update `libp2p-core`.

# 0.26.0 [2020-11-09]

- Update dependencies.

# 0.25.0 [2020-10-16]

- Update dependencies.

# 0.24.0 [2020-09-09]

- Bump `libp2p-core` dependency.

- Remove fallback legacy handshake payload decoding by default.
To continue supporting inbound legacy handshake payloads,
`recv_legacy_handshake` must be configured on the `LegacyConfig`.

# 0.23.0 [2020-08-18]

- Bump `libp2p-core` dependency.

# 0.22.0 [2020-08-03]

**NOTE**: For a smooth upgrade path from `0.20` to `> 0.21`
on an existing deployment, this version must not be skipped
or the provided `LegacyConfig` used!

- Stop sending length-prefixed protobuf frames in handshake
payloads by default. See [issue 1631](https://github.com/libp2p/rust-libp2p/issues/1631).
The new `LegacyConfig` is provided to optionally
configure sending the legacy handshake. Note: This release
always supports receiving legacy handshake payloads. A future
release will also move receiving legacy handshake payloads
into a `LegacyConfig` option. However, all legacy configuration
options will eventually be removed, so this is primarily to allow
delaying the handshake upgrade or keeping compatibility with a network
whose peers are slow to upgrade, without having to freeze the
version of `libp2p-noise` altogether in these projects.

# 0.21.0 [2020-07-17]

**NOTE**: For a smooth upgrade path from `0.20` to `> 0.21`
on an existing deployment, this version must not be skipped!

- Add support for reading handshake protobuf frames without
length prefixes in preparation for no longer sending them.
See [issue 1631](https://github.com/libp2p/rust-libp2p/issues/1631).

- Update the `snow` dependency to the latest patch version.

# 0.20.0 [2020-07-01]

- Updated dependencies.
- Conditional compilation fixes for the `wasm32-wasi` target
  ([PR 1633](https://github.com/libp2p/rust-libp2p/pull/1633)).

# 0.19.1 [2020-06-22]

- Re-add noise upgrades for IK and IX
  ([PR 1580](https://github.com/libp2p/rust-libp2p/pull/1580)).

- Updated dependencies.<|MERGE_RESOLUTION|>--- conflicted
+++ resolved
@@ -2,18 +2,13 @@
 
 - Introduce `NoiseAuthenticated::xx` constructor, assuming a X25519 DH key exchange. An XX key exchange and X25519 keys
   are the most common way of using noise in libp2p and thus deserve a convenience constructor. See [PR 2887].
-<<<<<<< HEAD
+- Add `NoiseConfig::with_prologue` which allows users to set the noise prologue of the handshake. See [PR 2903].
 - Remove `Deref` implementation on `AuthenticKeypair`. See [PR 2909].
 - Make `handshake` module private. See [PR 2909].
 
 [PR 2887]: https://github.com/libp2p/rust-libp2p/pull/2887
+[PR 2903]: https://github.com/libp2p/rust-libp2p/pull/2903
 [PR 2909]: https://github.com/libp2p/rust-libp2p/pull/2909
-=======
-- Add `NoiseConfig::with_prologue` which allows users to set the noise prologue of the handshake. See [PR 2903].
-
-[PR 2887]: https://github.com/libp2p/rust-libp2p/pull/2887
-[PR 2903]: https://github.com/libp2p/rust-libp2p/pull/2903
->>>>>>> d7475379
 
 # 0.39.0
 
