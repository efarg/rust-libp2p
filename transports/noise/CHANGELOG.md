--- conflicted
+++ resolved
@@ -1,9 +1,6 @@
 # 0.40.0 [unreleased]
-<<<<<<< HEAD
-=======
 
 - Update to `libp2p-core` `v0.37.0`.
->>>>>>> cce296e5
 
 - Introduce `NoiseAuthenticated::xx` constructor, assuming a X25519 DH key exchange. An XX key exchange and X25519 keys
   are the most common way of using noise in libp2p and thus deserve a convenience constructor. See [PR 2887].
